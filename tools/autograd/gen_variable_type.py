--- conflicted
+++ resolved
@@ -92,11 +92,7 @@
     'replication_pad1d', 'replication_pad2d', 'replication_pad3d',
     'replication_pad1d_backward', 'replication_pad2d_backward', 'replication_pad3d_backward',
     'diag', 'masked_scatter', 'masked_select', 'index_fill', 'trace', 'polar',
-<<<<<<< HEAD
-    'cumsum', 'cumprod', 'prod',
-=======
-    'eig',
->>>>>>> f364e492
+    'eig', 'cumsum', 'cumprod', 'prod',
 }
 
 # Some operators invalidate the grad_accumulator. Let's reset it.

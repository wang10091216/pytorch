--- conflicted
+++ resolved
@@ -1337,28 +1337,9 @@
     # see https://github.com/pytorch/pytorch/issues/87745.
     @unittest.skipIf(HAS_CUDA, "only support cpu conv2d unary test")
     def test_conv2d_unary(self):
-<<<<<<< HEAD
         test_memory_format = [torch.contiguous_format, torch.channels_last]
         options = itertools.product(
             unary_list,
-=======
-        def _unary_list():
-            unary_list = [
-                torch.nn.ReLU(),
-                torch.nn.Sigmoid(),
-                torch.nn.Tanh(),
-                torch.nn.Hardswish(),
-                torch.nn.LeakyReLU(0.1, inplace=False),
-                torch.nn.Hardtanh(min_val=-0.5, max_val=4, inplace=False),
-                torch.nn.GELU(approximate="none"),
-                torch.nn.GELU(approximate="tanh"),
-            ]
-            return unary_list
-
-        test_memory_format = [torch.contiguous_format, torch.channels_last]
-        options = itertools.product(
-            _unary_list(),
->>>>>>> c36db82e
             [True, False],
             [1, 3],
             [1, 2],
@@ -1398,7 +1379,6 @@
                 (v,),
             )
 
-<<<<<<< HEAD
     # For gpu path, there has a accurcy issue,
     # see https://github.com/pytorch/pytorch/issues/87745.
     @unittest.skipIf(HAS_CUDA, "only support cpu conv2d binary test")
@@ -1518,8 +1498,6 @@
 
                 self.common(mod, (v, other), atol=2e-3, rtol=0.016)
 
-=======
->>>>>>> c36db82e
     def test_gather1(self):
         def fn(a, b):
             return (
